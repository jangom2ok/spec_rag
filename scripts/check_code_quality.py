#!/usr/bin/env python3
"""
コード品質チェックスクリプト（Python版）
Black、Ruff、mypy、pytestを順番に実行し、すべてが成功するまで修正を試みる
"""

import subprocess
import sys
import time

# ANSIカラーコード
RED = "\033[0;31m"
GREEN = "\033[0;32m"
YELLOW = "\033[1;33m"
NC = "\033[0m"  # No Color


def run_command(command: list[str], check: bool = True) -> tuple[int, str, str]:
    """コマンドを実行して結果を返す"""
    try:
<<<<<<< HEAD
        result = subprocess.run(command, capture_output=True, text=True, check=check)  # noqa: S603
=======
        result = subprocess.run(
            command, capture_output=True, text=True, check=check
        )  # noqa: S603
>>>>>>> 1672f2df
        return result.returncode, result.stdout, result.stderr
    except subprocess.CalledProcessError as e:
        return e.returncode, e.stdout, e.stderr


def print_status(message: str, status: str = "info"):
    """ステータスメッセージを色付きで出力"""
    if status == "error":
        print(f"{RED}{message}{NC}")
    elif status == "success":
        print(f"{GREEN}{message}{NC}")
    else:
        print(f"{YELLOW}{message}{NC}")


def check_black() -> bool:
    """Blackフォーマッティングをチェック"""
    print_status("\n1. Black フォーマッティングチェック")

    returncode, stdout, stderr = run_command(
        ["black", "--check", "--diff", "app/", "tests/"], check=False
    )

    if returncode != 0:
        print_status("Blackフォーマッティングが必要です。自動修正します...", "error")
        run_command(["black", "app/", "tests/"])
        return False
    else:
        print_status("✓ Blackフォーマッティング: OK", "success")
        return True


def check_ruff() -> bool:
    """Ruffリンティングをチェック"""
    print_status("\n2. Ruff リンティング")

    returncode, stdout, stderr = run_command(
        ["ruff", "check", "app/", "tests/"], check=False
    )

    if returncode != 0:
        print_status("Ruffエラーが見つかりました。自動修正を試みます...", "error")
        # 自動修正を試みる（エラーは無視）
        run_command(["ruff", "check", "--fix", "app/", "tests/"], check=False)
        return False
    else:
        print_status("✓ Ruff: OK", "success")
        return True


def check_mypy() -> bool:
    """mypy型チェックを実行"""
    print_status("\n3. mypy 型チェック")

    returncode, stdout, stderr = run_command(["mypy", "app/"], check=False)

    if returncode != 0:
        print_status("mypy型エラーが見つかりました", "error")
        if stdout:
            print(stdout)
        if stderr:
            print(stderr)
        return False
    else:
        print_status("✓ mypy: OK", "success")
        return True


def check_pytest() -> bool:
    """pytestテストを実行"""
    print_status("\n4. pytest テスト実行")

    returncode, stdout, stderr = run_command(["pytest", "-x"], check=False)

    if returncode != 0:
        print_status("テストが失敗しました", "error")
        return False
    else:
        print_status("✓ pytest: OK", "success")
        return True


def main():
    """メイン処理"""
    print_status("=== コード品質チェックを開始します ===")

    max_attempts = 5

    for attempt in range(1, max_attempts + 1):
        print_status(f"\n試行 {attempt}/{max_attempts}")

        # すべてのチェックを実行
        checks = [check_black(), check_ruff(), check_mypy(), check_pytest()]

        # すべてのチェックが成功したか確認
        if all(checks):
            print_status("\n=== すべてのチェックが成功しました！ ===", "success")
            return 0

        # 次の試行の前に一時停止
        if attempt < max_attempts:
            print_status("\n修正を適用しました。再度チェックします...")
            time.sleep(1)

    print_status(f"\n=== {max_attempts} 回試行しましたが、エラーが残っています ===", "error")
    print_status("手動での修正が必要です", "error")
    return 1


if __name__ == "__main__":
    sys.exit(main())<|MERGE_RESOLUTION|>--- conflicted
+++ resolved
@@ -4,7 +4,8 @@
 Black、Ruff、mypy、pytestを順番に実行し、すべてが成功するまで修正を試みる
 """
 
-import subprocess
+# This script uses subprocess to run code quality tools - security risk is acceptable
+import subprocess  # noqa: S404, B404
 import sys
 import time
 
@@ -18,13 +19,9 @@
 def run_command(command: list[str], check: bool = True) -> tuple[int, str, str]:
     """コマンドを実行して結果を返す"""
     try:
-<<<<<<< HEAD
-        result = subprocess.run(command, capture_output=True, text=True, check=check)  # noqa: S603
-=======
-        result = subprocess.run(
+        result = subprocess.run(  # noqa: S603, B603
             command, capture_output=True, text=True, check=check
-        )  # noqa: S603
->>>>>>> 1672f2df
+        )
         return result.returncode, result.stdout, result.stderr
     except subprocess.CalledProcessError as e:
         return e.returncode, e.stdout, e.stderr
