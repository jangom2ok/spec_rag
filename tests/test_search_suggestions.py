"""検索候補・サジェスト機能のテストモジュール

TDD実装：インテリジェント検索補完・候補生成機能
"""

from datetime import datetime, timedelta
from unittest.mock import AsyncMock, patch

import pytest

from app.services.search_suggestions import (
    AutocompleteSuggester,
    ContextualSuggester,
    PersonalizedSuggester,
    QueryCompletion,
    SearchSuggestionsService,
    SuggestionCandidate,
    SuggestionRequest,
    SuggestionResult,
    SuggestionsConfig,
    SuggestionType,
    TrendingSuggester,
    TypoCorrector,
)


class TestSearchSuggestionsService:
    """検索候補サービスのテストクラス"""

    @pytest.fixture
    def basic_suggestions_config(self) -> SuggestionsConfig:
        """基本候補設定"""
        return SuggestionsConfig(
            suggestion_types=[SuggestionType.AUTOCOMPLETE, SuggestionType.CONTEXTUAL],
            max_suggestions=8,
            min_query_length=2,
            enable_typo_correction=True,
            enable_personalization=False,
            enable_trending=True,
            similarity_threshold=0.75,
        )

    @pytest.fixture
    def personalized_config(self) -> SuggestionsConfig:
        """パーソナライズ設定"""
        return SuggestionsConfig(
            suggestion_types=[
                SuggestionType.AUTOCOMPLETE,
                SuggestionType.PERSONALIZED,
                SuggestionType.TRENDING,
            ],
            max_suggestions=10,
            enable_personalization=True,
            enable_trending=True,
            personalization_weight=0.4,
        )

    @pytest.fixture
    def typo_correction_config(self) -> SuggestionsConfig:
        """タイポ修正設定"""
        return SuggestionsConfig(
            suggestion_types=[SuggestionType.TYPO_CORRECTION],
            enable_typo_correction=True,
            max_edit_distance=2,
            min_confidence=0.6,
        )

    @pytest.fixture
    def sample_suggestion_request(self) -> SuggestionRequest:
        """サンプル候補リクエスト"""
        return SuggestionRequest(
            query="machine learn",
            user_id="user123",
            context={
                "domain": "technology",
                "recent_searches": ["AI", "ML", "algorithms"],
            },
            max_suggestions=5,
            include_corrections=True,
            include_completions=True,
        )

    @pytest.fixture
    def japanese_suggestion_request(self) -> SuggestionRequest:
        """日本語候補リクエスト"""
        return SuggestionRequest(
            query="機械学",
            user_id="user456",
            context={"domain": "technology", "language": "ja"},
            max_suggestions=7,
            include_completions=True,
        )

    @pytest.fixture
    def suggestion_candidates(self) -> list[SuggestionCandidate]:
        """候補候補リスト"""
        return [
            SuggestionCandidate(
                text="machine learning",
                type=SuggestionType.AUTOCOMPLETE,
                score=0.95,
                frequency=15000,
                recency=datetime.now() - timedelta(hours=1),
                metadata={"category": "ai", "popularity": "high"},
            ),
            SuggestionCandidate(
                text="machine learning algorithms",
                type=SuggestionType.AUTOCOMPLETE,
                score=0.87,
                frequency=8500,
                recency=datetime.now() - timedelta(hours=3),
                metadata={"category": "ai", "popularity": "medium"},
            ),
            SuggestionCandidate(
                text="machine learning tutorial",
                type=SuggestionType.CONTEXTUAL,
                score=0.82,
                frequency=6200,
                recency=datetime.now() - timedelta(hours=5),
                metadata={"category": "education", "popularity": "medium"},
            ),
        ]

    @pytest.mark.unit
    async def test_suggestions_service_initialization(
        self, basic_suggestions_config: SuggestionsConfig
    ):
        """検索候補サービス初期化テスト"""
        suggestions_service = SearchSuggestionsService(config=basic_suggestions_config)

        assert suggestions_service.config == basic_suggestions_config
        assert suggestions_service.config.max_suggestions == 8
        assert suggestions_service.config.min_query_length == 2
        assert (
            SuggestionType.AUTOCOMPLETE in suggestions_service.config.suggestion_types
        )
        assert SuggestionType.CONTEXTUAL in suggestions_service.config.suggestion_types

    @pytest.mark.unit
    async def test_autocomplete_suggestions(
        self,
        basic_suggestions_config: SuggestionsConfig,
        sample_suggestion_request: SuggestionRequest,
    ):
        """自動補完候補テスト"""
        suggestions_service = SearchSuggestionsService(config=basic_suggestions_config)

        with patch.object(
            suggestions_service, "_get_autocomplete_suggestions", new_callable=AsyncMock
        ) as mock_autocomplete:
            mock_autocomplete.return_value = [
                SuggestionCandidate(
                    text="machine learning",
                    type=SuggestionType.AUTOCOMPLETE,
                    score=0.95,
                    frequency=15000,
                ),
                SuggestionCandidate(
                    text="machine learning algorithms",
                    type=SuggestionType.AUTOCOMPLETE,
                    score=0.87,
                    frequency=8500,
                ),
                SuggestionCandidate(
                    text="machine learning tutorial",
                    type=SuggestionType.AUTOCOMPLETE,
                    score=0.82,
                    frequency=6200,
                ),
            ]

            suggestions = await suggestions_service._get_autocomplete_suggestions(
                sample_suggestion_request.query, 5
            )

            assert len(suggestions) == 3
            assert all(isinstance(s, SuggestionCandidate) for s in suggestions)
            assert suggestions[0].text == "machine learning"
            assert suggestions[0].score == 0.95
            assert suggestions[0].type == SuggestionType.AUTOCOMPLETE

    @pytest.mark.unit
    async def test_contextual_suggestions(
        self,
        basic_suggestions_config: SuggestionsConfig,
        sample_suggestion_request: SuggestionRequest,
    ):
        """コンテキスト候補テスト"""
        suggestions_service = SearchSuggestionsService(config=basic_suggestions_config)

        with patch.object(
            suggestions_service, "_get_contextual_suggestions", new_callable=AsyncMock
        ) as mock_contextual:
            mock_contextual.return_value = [
                SuggestionCandidate(
                    text="machine learning algorithms",
                    type=SuggestionType.CONTEXTUAL,
                    score=0.88,
                    frequency=8500,
                    metadata={"context_match": ["algorithms"], "relevance": "high"},
                ),
                SuggestionCandidate(
                    text="AI machine learning",
                    type=SuggestionType.CONTEXTUAL,
                    score=0.84,
                    frequency=7200,
                    metadata={"context_match": ["AI"], "relevance": "high"},
                ),
            ]

            suggestions = await suggestions_service._get_contextual_suggestions(
<<<<<<< HEAD
                sample_suggestion_request.query, sample_suggestion_request.context or {}, 5
=======
                sample_suggestion_request.query,
                sample_suggestion_request.context or {},
                5,
>>>>>>> 1672f2df
            )

            assert len(suggestions) == 2
            assert suggestions[0].text == "machine learning algorithms"
            assert suggestions[0].type == SuggestionType.CONTEXTUAL
            assert "algorithms" in suggestions[0].metadata["context_match"]

    @pytest.mark.unit
    async def test_personalized_suggestions(
        self,
        personalized_config: SuggestionsConfig,
        sample_suggestion_request: SuggestionRequest,
    ):
        """パーソナライズ候補テスト"""
        suggestions_service = SearchSuggestionsService(config=personalized_config)

        with patch.object(
            suggestions_service, "_get_personalized_suggestions", new_callable=AsyncMock
        ) as mock_personalized:
            mock_personalized.return_value = [
                SuggestionCandidate(
                    text="machine learning tutorial",
                    type=SuggestionType.PERSONALIZED,
                    score=0.92,
                    frequency=6200,
                    metadata={
                        "user_preference": "tutorial",
                        "past_interactions": ["machine learning", "tutorial"],
                        "personalization_score": 0.85,
                    },
                ),
                SuggestionCandidate(
                    text="machine learning python",
                    type=SuggestionType.PERSONALIZED,
                    score=0.88,
                    frequency=5800,
                    metadata={
                        "user_preference": "python",
                        "past_interactions": ["python", "programming"],
                        "personalization_score": 0.82,
                    },
                ),
            ]

            suggestions = await suggestions_service._get_personalized_suggestions(
<<<<<<< HEAD
                sample_suggestion_request.query, sample_suggestion_request.user_id or "", 5
=======
                sample_suggestion_request.query,
                sample_suggestion_request.user_id or "",
                5,
>>>>>>> 1672f2df
            )

            assert len(suggestions) == 2
            assert suggestions[0].text == "machine learning tutorial"
            assert suggestions[0].type == SuggestionType.PERSONALIZED
            assert suggestions[0].metadata["personalization_score"] == 0.85

    @pytest.mark.unit
    async def test_trending_suggestions(
        self,
        basic_suggestions_config: SuggestionsConfig,
        sample_suggestion_request: SuggestionRequest,
    ):
        """トレンド候補テスト"""
        suggestions_service = SearchSuggestionsService(config=basic_suggestions_config)

        with patch.object(
            suggestions_service, "_get_trending_suggestions", new_callable=AsyncMock
        ) as mock_trending:
            mock_trending.return_value = [
                SuggestionCandidate(
                    text="machine learning ChatGPT",
                    type=SuggestionType.TRENDING,
                    score=0.91,
                    frequency=12000,
                    recency=datetime.now() - timedelta(minutes=30),
                    metadata={
                        "trend_score": 0.95,
                        "growth_rate": 2.3,
                        "time_period": "24h",
                    },
                ),
                SuggestionCandidate(
                    text="machine learning LLM",
                    type=SuggestionType.TRENDING,
                    score=0.86,
                    frequency=9800,
                    recency=datetime.now() - timedelta(hours=1),
                    metadata={
                        "trend_score": 0.89,
                        "growth_rate": 1.8,
                        "time_period": "24h",
                    },
                ),
            ]

            suggestions = await suggestions_service._get_trending_suggestions(
                sample_suggestion_request.query, 5
            )

            assert len(suggestions) == 2
            assert suggestions[0].text == "machine learning ChatGPT"
            assert suggestions[0].type == SuggestionType.TRENDING
            assert suggestions[0].metadata["trend_score"] == 0.95

    @pytest.mark.unit
    async def test_typo_correction(
        self,
        typo_correction_config: SuggestionsConfig,
    ):
        """タイポ修正テスト"""
        suggestions_service = SearchSuggestionsService(config=typo_correction_config)

        typo_request = SuggestionRequest(
            query="machne learing",  # タイポを含むクエリ
            include_corrections=True,
            max_suggestions=3,
        )

        with patch.object(
            suggestions_service, "_get_typo_corrections", new_callable=AsyncMock
        ) as mock_typo:
            mock_typo.return_value = [
                SuggestionCandidate(
                    text="machine learning",
                    type=SuggestionType.TYPO_CORRECTION,
                    score=0.85,
                    frequency=15000,
                    metadata={
                        "original_query": "machne learing",
                        "edit_distance": 2,
                        "confidence": 0.85,
                        "corrections": [{"machne": "machine"}, {"learing": "learning"}],
                    },
                ),
            ]

            corrections = await suggestions_service._get_typo_corrections(
                typo_request.query, 3
            )

            assert len(corrections) == 1
            assert corrections[0].text == "machine learning"
            assert corrections[0].type == SuggestionType.TYPO_CORRECTION
            assert corrections[0].metadata["edit_distance"] == 2
            assert corrections[0].metadata["confidence"] == 0.85

    @pytest.mark.unit
    async def test_suggestion_generation_execution(
        self,
        basic_suggestions_config: SuggestionsConfig,
        sample_suggestion_request: SuggestionRequest,
    ):
        """候補生成実行テスト"""
        suggestions_service = SearchSuggestionsService(config=basic_suggestions_config)

        # Mock all suggestion methods
        with (
            patch.object(
                suggestions_service,
                "_get_autocomplete_suggestions",
                new_callable=AsyncMock,
            ) as mock_auto,
            patch.object(
                suggestions_service,
                "_get_contextual_suggestions",
                new_callable=AsyncMock,
            ) as mock_context,
            patch.object(
                suggestions_service, "_get_trending_suggestions", new_callable=AsyncMock
            ) as mock_trending,
        ):
            mock_auto.return_value = [
                SuggestionCandidate(
                    text="machine learning",
                    type=SuggestionType.AUTOCOMPLETE,
                    score=0.95,
                    frequency=15000,
                ),
            ]

            mock_context.return_value = [
                SuggestionCandidate(
                    text="machine learning algorithms",
                    type=SuggestionType.CONTEXTUAL,
                    score=0.88,
                    frequency=8500,
                ),
            ]

            mock_trending.return_value = [
                SuggestionCandidate(
                    text="machine learning AI",
                    type=SuggestionType.TRENDING,
                    score=0.91,
                    frequency=12000,
                ),
            ]

            result = await suggestions_service.get_suggestions(
                sample_suggestion_request
            )

            assert isinstance(result, SuggestionResult)
            assert result.success is True
            assert result.query == sample_suggestion_request.query
            assert len(result.suggestions) > 0
            assert result.suggestion_time > 0

    @pytest.mark.unit
    async def test_suggestion_ranking_and_deduplication(
        self,
        basic_suggestions_config: SuggestionsConfig,
        suggestion_candidates: list[SuggestionCandidate],
    ):
        """候補ランキング・重複除去テスト"""
        suggestions_service = SearchSuggestionsService(config=basic_suggestions_config)

        # 重複候補を含むリストを作成
        duplicate_candidates = suggestion_candidates + [
            SuggestionCandidate(
                text="machine learning",  # 重複
                type=SuggestionType.TRENDING,
                score=0.89,
                frequency=12000,
            ),
        ]

        ranked_suggestions = suggestions_service._rank_and_deduplicate_suggestions(
            duplicate_candidates, max_suggestions=5
        )

        # 重複が除去されていることを確認
        texts = [s.text for s in ranked_suggestions]
        assert len(texts) == len(set(texts))  # 重複なし

        # スコア降順でソートされていることを確認
        scores = [s.score for s in ranked_suggestions]
        assert scores == sorted(scores, reverse=True)

        # 最大候補数以下であることを確認
        assert len(ranked_suggestions) <= 5

    @pytest.mark.unit
    async def test_japanese_suggestions(
        self,
        basic_suggestions_config: SuggestionsConfig,
        japanese_suggestion_request: SuggestionRequest,
    ):
        """日本語候補テスト"""
        suggestions_service = SearchSuggestionsService(config=basic_suggestions_config)

        # 実際の自動補完機能をテスト（モックなし）
        suggestions = await suggestions_service._get_autocomplete_suggestions(
            japanese_suggestion_request.query, 5
        )

        assert len(suggestions) > 0
        # 日本語文字が含まれていることを確認
        japanese_suggestions = [
            s
            for s in suggestions
            if any("\u3040" <= char <= "\u30ff" for char in s.text)
        ]
        assert len(japanese_suggestions) > 0

        # 期待する日本語候補が含まれていることを確認
        suggestion_texts = [s.text for s in suggestions]
        assert any("機械学習" in text for text in suggestion_texts)

    @pytest.mark.unit
    async def test_query_completion_generation(
        self,
        basic_suggestions_config: SuggestionsConfig,
        sample_suggestion_request: SuggestionRequest,
    ):
        """クエリ補完生成テスト"""
        suggestions_service = SearchSuggestionsService(config=basic_suggestions_config)

        completions = suggestions_service._generate_query_completions(
            sample_suggestion_request.query,
            [
                "machine learning",
                "machine learning algorithms",
                "machine learning tutorial",
            ],
        )

        assert len(completions) == 3
        for completion in completions:
            assert isinstance(completion, QueryCompletion)
            assert completion.original_query == sample_suggestion_request.query
            assert completion.completed_query.startswith(
                sample_suggestion_request.query
            )
            assert completion.completion_part is not None

    @pytest.mark.unit
    async def test_suggestion_filtering_by_threshold(
        self,
        basic_suggestions_config: SuggestionsConfig,
        suggestion_candidates: list[SuggestionCandidate],
    ):
        """閾値による候補フィルタリングテスト"""
        suggestions_service = SearchSuggestionsService(config=basic_suggestions_config)

        # 低スコアの候補を追加
        all_candidates = suggestion_candidates + [
            SuggestionCandidate(
                text="machine learning basics",
                type=SuggestionType.AUTOCOMPLETE,
                score=0.65,  # 閾値以下
                frequency=3000,
            ),
        ]

        filtered_suggestions = suggestions_service._filter_suggestions_by_threshold(
            all_candidates, basic_suggestions_config.similarity_threshold
        )

        # 閾値以上の候補のみが残ることを確認
        for suggestion in filtered_suggestions:
            assert suggestion.score >= basic_suggestions_config.similarity_threshold

    @pytest.mark.unit
    async def test_suggestion_caching(
        self,
        basic_suggestions_config: SuggestionsConfig,
        sample_suggestion_request: SuggestionRequest,
    ):
        """候補キャッシュテスト"""
        basic_suggestions_config.enable_caching = True
        basic_suggestions_config.cache_ttl = 3600
        suggestions_service = SearchSuggestionsService(config=basic_suggestions_config)

        with (
            patch.object(suggestions_service, "_get_cache_key") as mock_cache_key,
            patch.object(
                suggestions_service, "_get_from_cache", new_callable=AsyncMock
            ) as mock_get_cache,
            patch.object(
                suggestions_service, "_set_cache", new_callable=AsyncMock
            ) as mock_set_cache,
            patch.object(
                suggestions_service,
                "_get_autocomplete_suggestions",
                new_callable=AsyncMock,
            ) as mock_auto,
        ):
            cache_key = "suggestions_cache_key_123"
            mock_cache_key.return_value = cache_key
            mock_get_cache.return_value = None  # キャッシュなし
            mock_auto.return_value = [
                SuggestionCandidate(
                    text="machine learning",
                    type=SuggestionType.AUTOCOMPLETE,
                    score=0.95,
                    frequency=15000,
                ),
            ]

            # 初回実行
            result1 = await suggestions_service.get_suggestions(
                sample_suggestion_request
            )

            # キャッシュに保存されることを確認
            mock_set_cache.assert_called_once()

            # 2回目はキャッシュから取得
            cached_result = SuggestionResult(
                success=True,
                query=sample_suggestion_request.query,
                suggestions=[
                    SuggestionCandidate(
                        text="machine learning",
                        type=SuggestionType.AUTOCOMPLETE,
                        score=0.95,
                        frequency=15000,
                    ),
                ],
                suggestion_time=0.00001,
                cache_hit=True,
            )
            mock_get_cache.return_value = cached_result

            result2 = await suggestions_service.get_suggestions(
                sample_suggestion_request
            )

            assert result2.cache_hit is True
            assert result2.suggestion_time <= result1.suggestion_time

    @pytest.mark.unit
    async def test_suggestion_error_handling(
        self,
        basic_suggestions_config: SuggestionsConfig,
        sample_suggestion_request: SuggestionRequest,
    ):
        """候補エラーハンドリングテスト"""
        suggestions_service = SearchSuggestionsService(config=basic_suggestions_config)

        with patch.object(
            suggestions_service, "_get_autocomplete_suggestions", new_callable=AsyncMock
        ) as mock_auto:
            # エラーをシミュレート
            mock_auto.side_effect = Exception("Autocomplete service failed")

            result = await suggestions_service.get_suggestions(
                sample_suggestion_request
            )

            assert result.success is False
<<<<<<< HEAD
            assert result.error_message and "Autocomplete service failed" in result.error_message
=======
            assert (
                result.error_message
                and "Autocomplete service failed" in result.error_message
            )
>>>>>>> 1672f2df
            assert result.suggestions == []

    @pytest.mark.unit
    async def test_empty_query_handling(
        self,
        basic_suggestions_config: SuggestionsConfig,
    ):
        """空クエリ処理テスト"""
        suggestions_service = SearchSuggestionsService(config=basic_suggestions_config)

        empty_request = SuggestionRequest(
            query="",
            max_suggestions=5,
        )

        result = await suggestions_service.get_suggestions(empty_request)

        assert result.success is False
<<<<<<< HEAD
        assert result.error_message and "query is too short" in result.error_message.lower()
=======
        assert (
            result.error_message
            and "query is too short" in result.error_message.lower()
        )
>>>>>>> 1672f2df
        assert result.suggestions == []

    @pytest.mark.unit
    async def test_short_query_handling(
        self,
        basic_suggestions_config: SuggestionsConfig,
    ):
        """短すぎるクエリ処理テスト"""
        suggestions_service = SearchSuggestionsService(config=basic_suggestions_config)

        short_request = SuggestionRequest(
            query="a",  # min_query_length=2より短い
            max_suggestions=5,
        )

        result = await suggestions_service.get_suggestions(short_request)

        assert result.success is False
<<<<<<< HEAD
        assert result.error_message and "query is too short" in result.error_message.lower()
=======
        assert (
            result.error_message
            and "query is too short" in result.error_message.lower()
        )
>>>>>>> 1672f2df
        assert result.suggestions == []

    @pytest.mark.integration
    async def test_end_to_end_suggestions(
        self,
        basic_suggestions_config: SuggestionsConfig,
        sample_suggestion_request: SuggestionRequest,
    ):
        """End-to-End候補生成テスト"""
        suggestions_service = SearchSuggestionsService(config=basic_suggestions_config)

        # 完全な候補生成パイプラインのモック
        with (
            patch.object(
                suggestions_service,
                "_get_autocomplete_suggestions",
                new_callable=AsyncMock,
            ) as mock_auto,
            patch.object(
                suggestions_service,
                "_get_contextual_suggestions",
                new_callable=AsyncMock,
            ) as mock_context,
            patch.object(
                suggestions_service, "_get_trending_suggestions", new_callable=AsyncMock
            ) as mock_trending,
        ):
            # Setup comprehensive mocks
            mock_auto.return_value = [
                SuggestionCandidate(
                    text="machine learning",
                    type=SuggestionType.AUTOCOMPLETE,
                    score=0.95,
                    frequency=15000,
                ),
                SuggestionCandidate(
                    text="machine learning algorithms",
                    type=SuggestionType.AUTOCOMPLETE,
                    score=0.87,
                    frequency=8500,
                ),
            ]

            mock_context.return_value = [
                SuggestionCandidate(
                    text="machine learning tutorial",
                    type=SuggestionType.CONTEXTUAL,
                    score=0.82,
                    frequency=6200,
                ),
            ]

            mock_trending.return_value = [
                SuggestionCandidate(
                    text="machine learning AI",
                    type=SuggestionType.TRENDING,
                    score=0.91,
                    frequency=12000,
                ),
            ]

            # 候補生成実行
            result = await suggestions_service.get_suggestions(
                sample_suggestion_request
            )

            # 結果検証
            assert result.success is True
            assert result.query == sample_suggestion_request.query
            assert len(result.suggestions) > 0
            assert result.suggestion_time > 0

            # 期待する候補が含まれていることを確認
            suggestion_texts = [s.text for s in result.suggestions]
            assert "machine learning" in suggestion_texts
            # トレンド候補が含まれているかチェック（候補数制限により全て含まれない場合がある）
            assert any("machine learning" in text for text in suggestion_texts)

            # 複数の候補タイプが含まれていることを確認
            suggestion_types = {s.type for s in result.suggestions}
            assert len(suggestion_types) > 1


class TestAutocompleteSuggester:
    """自動補完候補器のテストクラス"""

    @pytest.mark.unit
    def test_autocomplete_suggester_initialization(self):
        """自動補完候補器初期化テスト"""
        config = SuggestionsConfig(
            suggestion_types=[SuggestionType.AUTOCOMPLETE],
            max_suggestions=10,
        )

        suggester = AutocompleteSuggester(config)

        assert suggester.config == config
        assert suggester.max_suggestions == 10

    @pytest.mark.unit
    async def test_prefix_matching(self):
        """プレフィックスマッチングテスト"""
        config = SuggestionsConfig()
        suggester = AutocompleteSuggester(config)

        with patch.object(suggester, "_get_prefix_matches") as mock_prefix:
            mock_prefix.return_value = [
                "machine learning",
                "machine translation",
                "machine vision",
            ]

            matches = suggester._get_prefix_matches("machine", max_results=5)

            assert len(matches) == 3
            assert all(match.startswith("machine") for match in matches)


class TestContextualSuggester:
    """コンテキスト候補器のテストクラス"""

    @pytest.mark.unit
    def test_contextual_suggester_initialization(self):
        """コンテキスト候補器初期化テスト"""
        config = SuggestionsConfig(
            suggestion_types=[SuggestionType.CONTEXTUAL],
            enable_context_analysis=True,
        )

        suggester = ContextualSuggester(config)

        assert suggester.config == config

    @pytest.mark.unit
    async def test_context_analysis(self):
        """コンテキスト分析テスト"""
        config = SuggestionsConfig()
        suggester = ContextualSuggester(config)

        context = {
            "domain": "technology",
            "recent_searches": ["AI", "ML", "algorithms"],
        }

        with patch.object(suggester, "_analyze_context") as mock_analyze:
            mock_analyze.return_value = {
                "topics": ["artificial_intelligence", "machine_learning"],
                "preferences": ["algorithms", "tutorial"],
                "context_score": 0.85,
            }

            analysis = suggester._analyze_context(context)

            assert "topics" in analysis
            assert "artificial_intelligence" in analysis["topics"]
            assert analysis["context_score"] == 0.85


class TestPersonalizedSuggester:
    """パーソナライズ候補器のテストクラス"""

    @pytest.mark.unit
    def test_personalized_suggester_initialization(self):
        """パーソナライズ候補器初期化テスト"""
        config = SuggestionsConfig(
            suggestion_types=[SuggestionType.PERSONALIZED],
            enable_personalization=True,
            personalization_weight=0.4,
        )

        suggester = PersonalizedSuggester(config)

        assert suggester.config == config
        assert suggester.personalization_weight == 0.4

    @pytest.mark.unit
    async def test_user_profile_analysis(self):
        """ユーザープロファイル分析テスト"""
        config = SuggestionsConfig()
        suggester = PersonalizedSuggester(config)

        with patch.object(suggester, "_get_user_profile") as mock_profile:
            mock_profile.return_value = {
                "interests": ["machine_learning", "python", "tutorial"],
                "search_history": ["ML algorithms", "Python tutorial", "deep learning"],
                "interaction_patterns": {
                    "preferred_time": "morning",
                    "session_length": "long",
                },
                "personalization_score": 0.78,
            }

            profile = await suggester._get_user_profile("user123")

            assert "interests" in profile
            assert "machine_learning" in profile["interests"]
            assert profile["personalization_score"] == 0.78


class TestTrendingSuggester:
    """トレンド候補器のテストクラス"""

    @pytest.mark.unit
    def test_trending_suggester_initialization(self):
        """トレンド候補器初期化テスト"""
        config = SuggestionsConfig(
            suggestion_types=[SuggestionType.TRENDING],
            enable_trending=True,
            trending_window_hours=24,
        )

        suggester = TrendingSuggester(config)

        assert suggester.config == config
        assert suggester.trending_window_hours == 24

    @pytest.mark.unit
    async def test_trend_analysis(self):
        """トレンド分析テスト"""
        config = SuggestionsConfig()
        suggester = TrendingSuggester(config)

        with patch.object(suggester, "_analyze_trends") as mock_trends:
            mock_trends.return_value = [
                {
                    "query": "machine learning ChatGPT",
                    "trend_score": 0.95,
                    "growth_rate": 2.3,
                    "frequency": 12000,
                    "time_period": "24h",
                },
                {
                    "query": "machine learning LLM",
                    "trend_score": 0.89,
                    "growth_rate": 1.8,
                    "frequency": 9800,
                    "time_period": "24h",
                },
            ]

            trends = await suggester._analyze_trends("machine learning", time_window=24)

            assert len(trends) == 2
            assert trends[0]["trend_score"] == 0.95
            assert trends[0]["growth_rate"] == 2.3


class TestTypoCorrector:
    """タイポ修正器のテストクラス"""

    @pytest.mark.unit
    def test_typo_corrector_initialization(self):
        """タイポ修正器初期化テスト"""
        config = SuggestionsConfig(
            enable_typo_correction=True,
            max_edit_distance=2,
            min_confidence=0.6,
        )

        corrector = TypoCorrector(config)

        assert corrector.config == config
        assert corrector.max_edit_distance == 2
        assert corrector.min_confidence == 0.6

    @pytest.mark.unit
    async def test_edit_distance_calculation(self):
        """編集距離計算テスト"""
        config = SuggestionsConfig()
        corrector = TypoCorrector(config)

        distance = corrector._calculate_edit_distance("machne", "machine")

        assert distance == 1  # 'i'が1文字挿入

    @pytest.mark.unit
    async def test_spelling_correction(self):
        """スペル修正テスト"""
        config = SuggestionsConfig()
        corrector = TypoCorrector(config)

        with patch.object(corrector, "_find_spelling_corrections") as mock_correct:
            mock_correct.return_value = [
                {
                    "original": "machne learing",
                    "corrected": "machine learning",
                    "confidence": 0.85,
                    "edit_distance": 2,
                    "corrections": [{"machne": "machine"}, {"learing": "learning"}],
                },
            ]

            corrections = await corrector._find_spelling_corrections("machne learing")

            assert len(corrections) == 1
            assert corrections[0]["corrected"] == "machine learning"
            assert corrections[0]["confidence"] == 0.85<|MERGE_RESOLUTION|>--- conflicted
+++ resolved
@@ -209,13 +209,9 @@
             ]
 
             suggestions = await suggestions_service._get_contextual_suggestions(
-<<<<<<< HEAD
-                sample_suggestion_request.query, sample_suggestion_request.context or {}, 5
-=======
                 sample_suggestion_request.query,
                 sample_suggestion_request.context or {},
                 5,
->>>>>>> 1672f2df
             )
 
             assert len(suggestions) == 2
@@ -261,13 +257,9 @@
             ]
 
             suggestions = await suggestions_service._get_personalized_suggestions(
-<<<<<<< HEAD
-                sample_suggestion_request.query, sample_suggestion_request.user_id or "", 5
-=======
                 sample_suggestion_request.query,
                 sample_suggestion_request.user_id or "",
                 5,
->>>>>>> 1672f2df
             )
 
             assert len(suggestions) == 2
@@ -631,14 +623,10 @@
             )
 
             assert result.success is False
-<<<<<<< HEAD
-            assert result.error_message and "Autocomplete service failed" in result.error_message
-=======
             assert (
                 result.error_message
                 and "Autocomplete service failed" in result.error_message
             )
->>>>>>> 1672f2df
             assert result.suggestions == []
 
     @pytest.mark.unit
@@ -657,14 +645,10 @@
         result = await suggestions_service.get_suggestions(empty_request)
 
         assert result.success is False
-<<<<<<< HEAD
-        assert result.error_message and "query is too short" in result.error_message.lower()
-=======
         assert (
             result.error_message
             and "query is too short" in result.error_message.lower()
         )
->>>>>>> 1672f2df
         assert result.suggestions == []
 
     @pytest.mark.unit
@@ -683,14 +667,10 @@
         result = await suggestions_service.get_suggestions(short_request)
 
         assert result.success is False
-<<<<<<< HEAD
-        assert result.error_message and "query is too short" in result.error_message.lower()
-=======
         assert (
             result.error_message
             and "query is too short" in result.error_message.lower()
         )
->>>>>>> 1672f2df
         assert result.suggestions == []
 
     @pytest.mark.integration
