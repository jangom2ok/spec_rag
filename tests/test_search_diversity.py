"""検索結果多様性制御のテストモジュール

TDD実装：MMR・クラスタリングベースの結果多様化機能
"""

from unittest.mock import AsyncMock, patch

import numpy as np
import pytest

from app.services.search_diversity import (
    ClusteringDiversifier,
    ClusterResult,
    DiversificationAlgorithm,
    DiversificationRequest,
    DiversificationResult,
    DiversityCandidate,
    DiversityConfig,
    MMRDiversifier,
    SearchDiversityService,
    TemporalDiversifier,
    TopicDiversifier,
)


class TestSearchDiversityService:
    """検索結果多様性制御サービスのテストクラス"""

    @pytest.fixture
    def basic_diversity_config(self) -> DiversityConfig:
        """基本多様性設定"""
        return DiversityConfig(
            algorithm=DiversificationAlgorithm.MMR,
            diversity_factor=0.5,
            max_results=10,
            similarity_threshold=0.8,
            enable_clustering=True,
            cluster_count=3,
            enable_topic_diversity=True,
            enable_temporal_diversity=False,
        )

    @pytest.fixture
    def clustering_config(self) -> DiversityConfig:
        """クラスタリング設定"""
        return DiversityConfig(
            algorithm=DiversificationAlgorithm.CLUSTERING,
            diversity_factor=0.7,
            max_results=15,
            enable_clustering=True,
            cluster_count=5,
            clustering_method="kmeans",
            min_cluster_size=2,
        )

    @pytest.fixture
    def topic_diversity_config(self) -> DiversityConfig:
        """トピック多様性設定"""
        return DiversityConfig(
            algorithm=DiversificationAlgorithm.TOPIC_BASED,
            diversity_factor=0.6,
            max_results=12,
            enable_topic_diversity=True,
            topic_weight=0.4,
            max_topics_per_result=3,
        )

    @pytest.fixture
    def sample_candidates(self) -> list[DiversityCandidate]:
        """サンプル候補リスト"""
        return [
            DiversityCandidate(
                id="doc-1",
                content="Introduction to machine learning algorithms and neural networks",
                title="Machine Learning Basics",
                score=0.95,
                embedding=np.random.random(128),
                metadata={
                    "category": "ai",
                    "topics": ["machine_learning", "neural_networks"],
                    "author": "john_doe",
                    "date": "2024-01-01",
                },
            ),
            DiversityCandidate(
                id="doc-2",
                content="Deep learning architectures for computer vision applications",
                title="Deep Learning for Vision",
                score=0.92,
                embedding=np.random.random(128),
                metadata={
                    "category": "ai",
                    "topics": ["deep_learning", "computer_vision"],
                    "author": "jane_smith",
                    "date": "2024-01-02",
                },
            ),
            DiversityCandidate(
                id="doc-3",
                content="Natural language processing techniques and applications",
                title="NLP Fundamentals",
                score=0.89,
                embedding=np.random.random(128),
                metadata={
                    "category": "nlp",
                    "topics": ["natural_language_processing", "text_analysis"],
                    "author": "alice_wilson",
                    "date": "2024-01-03",
                },
            ),
            DiversityCandidate(
                id="doc-4",
                content="Data science methodologies and statistical analysis",
                title="Data Science Methods",
                score=0.87,
                embedding=np.random.random(128),
                metadata={
                    "category": "data_science",
                    "topics": ["data_science", "statistics"],
                    "author": "bob_johnson",
                    "date": "2024-01-04",
                },
            ),
            DiversityCandidate(
                id="doc-5",
                content="Advanced machine learning algorithms for prediction",
                title="Advanced ML Algorithms",
                score=0.85,
                embedding=np.random.random(128),
                metadata={
                    "category": "ai",
                    "topics": ["machine_learning", "prediction"],
                    "author": "charlie_brown",
                    "date": "2024-01-05",
                },
            ),
        ]

    @pytest.fixture
    def diversification_request(self, sample_candidates) -> DiversificationRequest:
        """多様化リクエスト"""
        return DiversificationRequest(
            query="machine learning techniques",
            candidates=sample_candidates,
            max_results=3,
            diversity_factor=0.5,
            preserve_top_results=1,
            diversification_criteria=["topic", "category", "author"],
        )

    @pytest.mark.unit
    async def test_diversity_service_initialization(
        self, basic_diversity_config: DiversityConfig
    ):
        """多様性制御サービス初期化テスト"""
        diversity_service = SearchDiversityService(config=basic_diversity_config)

        assert diversity_service.config == basic_diversity_config
        assert diversity_service.config.algorithm == DiversificationAlgorithm.MMR
        assert diversity_service.config.diversity_factor == 0.5
        assert diversity_service.config.max_results == 10

    @pytest.mark.unit
    async def test_mmr_diversification(
        self,
        basic_diversity_config: DiversityConfig,
        diversification_request: DiversificationRequest,
    ):
        """MMR多様化テスト"""
        diversity_service = SearchDiversityService(config=basic_diversity_config)

        with patch.object(
            diversity_service, "_diversify_with_mmr", new_callable=AsyncMock
        ) as mock_mmr:
            mock_mmr.return_value = [
                diversification_request.candidates[0],  # 最高スコア
                diversification_request.candidates[2],  # 異なるカテゴリ（nlp）
                diversification_request.candidates[3],  # 異なるカテゴリ（data_science）
            ]

            result = await diversity_service._diversify_with_mmr(
                diversification_request.candidates,
                diversification_request.max_results or 10,
                diversification_request.diversity_factor or 0.5,
            )

            assert len(result) == 3
            assert result[0].id == "doc-1"  # 最高スコアが保持される
            assert result[1].id == "doc-3"  # 異なるカテゴリ
            assert result[2].id == "doc-4"  # さらに異なるカテゴリ

    @pytest.mark.unit
    async def test_clustering_diversification(
        self,
        clustering_config: DiversityConfig,
        diversification_request: DiversificationRequest,
    ):
        """クラスタリング多様化テスト"""
        diversity_service = SearchDiversityService(config=clustering_config)

        with patch.object(
            diversity_service, "_diversify_with_clustering", new_callable=AsyncMock
        ) as mock_clustering:
            mock_clustering.return_value = [
                diversification_request.candidates[0],  # クラスター1から最高スコア
                diversification_request.candidates[2],  # クラスター2から最高スコア
                diversification_request.candidates[3],  # クラスター3から最高スコア
            ]

            result = await diversity_service._diversify_with_clustering(
                diversification_request.candidates,
                diversification_request.max_results or 10,
                clustering_config.cluster_count,
            )

            assert len(result) == 3
            # 各クラスターから代表的な結果が選ばれていることを確認
            categories = [candidate.metadata["category"] for candidate in result]
            assert len(set(categories)) == 3  # 異なるカテゴリが選ばれている

    @pytest.mark.unit
    async def test_topic_based_diversification(
        self,
        topic_diversity_config: DiversityConfig,
        diversification_request: DiversificationRequest,
    ):
        """トピックベース多様化テスト"""
        diversity_service = SearchDiversityService(config=topic_diversity_config)

        with patch.object(
            diversity_service, "_diversify_with_topics", new_callable=AsyncMock
        ) as mock_topics:
            mock_topics.return_value = [
                diversification_request.candidates[0],  # machine_learning トピック
                diversification_request.candidates[
                    2
                ],  # natural_language_processing トピック
                diversification_request.candidates[3],  # data_science トピック
            ]

            result = await diversity_service._diversify_with_topics(
                diversification_request.candidates,
                diversification_request.max_results or 10,
                topic_diversity_config.topic_weight,
            )

            assert len(result) == 3
            # 異なるトピックが選ばれていることを確認
            all_topics = []
            for candidate in result:
                all_topics.extend(candidate.metadata.get("topics", []))
            assert len(set(all_topics)) >= 3  # 少なくとも3つの異なるトピック

    @pytest.mark.unit
    async def test_temporal_diversification(
        self,
        basic_diversity_config: DiversityConfig,
        diversification_request: DiversificationRequest,
    ):
        """時系列多様化テスト"""
        basic_diversity_config.enable_temporal_diversity = True
        diversity_service = SearchDiversityService(config=basic_diversity_config)

        with patch.object(
            diversity_service, "_diversify_with_temporal", new_callable=AsyncMock
        ) as mock_temporal:
            mock_temporal.return_value = [
                diversification_request.candidates[0],  # 2024-01-01
                diversification_request.candidates[2],  # 2024-01-03
                diversification_request.candidates[4],  # 2024-01-05
            ]

            result = await diversity_service._diversify_with_temporal(
                diversification_request.candidates,
                diversification_request.max_results or 10,
                time_window_days=7,
            )

            assert len(result) == 3
            # 時系列的に分散されていることを確認
            dates = [candidate.metadata["date"] for candidate in result]
            assert len(set(dates)) == 3  # 異なる日付が選ばれている

    @pytest.mark.unit
    async def test_diversification_execution(
        self,
        basic_diversity_config: DiversityConfig,
        diversification_request: DiversificationRequest,
    ):
        """多様化実行テスト"""
        diversity_service = SearchDiversityService(config=basic_diversity_config)

        # すべての多様化手法をモック
        with (
            patch.object(
                diversity_service, "_diversify_with_mmr", new_callable=AsyncMock
            ) as mock_mmr,
            patch.object(
                diversity_service,
                "_calculate_similarity_matrix",
                new_callable=AsyncMock,
            ) as mock_similarity,
        ):
            mock_similarity.return_value = np.random.random((5, 5))
            # preserve_top_results=1なので、残り2個だけ返す（合計3個になるように）
            mock_mmr.return_value = diversification_request.candidates[1:3]

            result = await diversity_service.diversify(diversification_request)

            assert isinstance(result, DiversificationResult)
            assert result.success is True
            assert result.query == diversification_request.query
            assert len(result.diversified_candidates) == 3
            assert result.diversification_time > 0
            assert result.original_count == len(diversification_request.candidates)

    @pytest.mark.unit
    async def test_similarity_matrix_calculation(
        self,
        basic_diversity_config: DiversityConfig,
        sample_candidates: list[DiversityCandidate],
    ):
        """類似度行列計算テスト"""
        diversity_service = SearchDiversityService(config=basic_diversity_config)

        similarity_matrix = await diversity_service._calculate_similarity_matrix(
            sample_candidates
        )

        assert similarity_matrix.shape == (
            len(sample_candidates),
            len(sample_candidates),
        )
        assert np.allclose(np.diagonal(similarity_matrix), 1.0)  # 対角成分は1
        assert np.allclose(similarity_matrix, similarity_matrix.T)  # 対称行列

    @pytest.mark.unit
    async def test_mmr_score_calculation(
        self,
        basic_diversity_config: DiversityConfig,
        sample_candidates: list[DiversityCandidate],
    ):
        """MMRスコア計算テスト"""
        diversity_service = SearchDiversityService(config=basic_diversity_config)

        selected_candidates = [sample_candidates[0]]
        candidate = sample_candidates[1]
        diversity_factor = 0.5

        mmr_diversifier = diversity_service.diversifiers[DiversificationAlgorithm.MMR]

        with patch.object(mmr_diversifier, "_calculate_similarity") as mock_similarity:
            mock_similarity.return_value = 0.7

            mmr_score = mmr_diversifier._calculate_mmr_score(  # type: ignore
                candidate, selected_candidates, diversity_factor
            )

            # MMR = λ * relevance - (1-λ) * max_similarity
            expected_score = (
                diversity_factor * candidate.score - (1 - diversity_factor) * 0.7
            )
            assert abs(mmr_score - expected_score) < 0.001

    @pytest.mark.unit
    async def test_clustering_candidates(
        self,
        clustering_config: DiversityConfig,
        sample_candidates: list[DiversityCandidate],
    ):
        """候補クラスタリングテスト"""
        diversity_service = SearchDiversityService(config=clustering_config)

        clustering_diversifier = diversity_service.diversifiers[
            DiversificationAlgorithm.CLUSTERING
        ]

        with patch.object(
            clustering_diversifier, "_cluster_candidates", new_callable=AsyncMock
        ) as mock_cluster:
            mock_cluster.return_value = [
                ClusterResult(
                    cluster_id=0,
                    candidates=[sample_candidates[0], sample_candidates[4]],
                    centroid=np.random.random(128),
                    coherence_score=0.85,
                ),
                ClusterResult(
                    cluster_id=1,
                    candidates=[sample_candidates[1]],
                    centroid=np.random.random(128),
                    coherence_score=0.78,
                ),
                ClusterResult(
                    cluster_id=2,
                    candidates=[sample_candidates[2], sample_candidates[3]],
                    centroid=np.random.random(128),
                    coherence_score=0.82,
                ),
            ]

            clusters = await clustering_diversifier._cluster_candidates(  # type: ignore
                sample_candidates, clustering_config.cluster_count
            )

            assert len(clusters) == 3
            assert all(isinstance(cluster, ClusterResult) for cluster in clusters)
            assert clusters[0].cluster_id == 0
            assert len(clusters[0].candidates) == 2

    @pytest.mark.unit
    async def test_topic_extraction_and_analysis(
        self,
        topic_diversity_config: DiversityConfig,
        sample_candidates: list[DiversityCandidate],
    ):
        """トピック抽出・分析テスト"""
        diversity_service = SearchDiversityService(config=topic_diversity_config)

        topic_diversifier = diversity_service.diversifiers[
            DiversificationAlgorithm.TOPIC_BASED
        ]

        with patch.object(
            topic_diversifier, "_extract_topics", new_callable=AsyncMock
        ) as mock_topics:
            mock_topics.return_value = {
                "doc-1": ["machine_learning", "neural_networks"],
                "doc-2": ["deep_learning", "computer_vision"],
                "doc-3": ["natural_language_processing", "text_analysis"],
                "doc-4": ["data_science", "statistics"],
                "doc-5": ["machine_learning", "prediction"],
            }

            topics_dict = await topic_diversifier._extract_topics(sample_candidates)  # type: ignore

            assert len(topics_dict) == 5
            assert "machine_learning" in topics_dict["doc-1"]
            assert "deep_learning" in topics_dict["doc-2"]

            # トピック多様性スコア計算
            diversity_score = topic_diversifier._calculate_topic_diversity_score(  # type: ignore
                topics_dict
            )
            assert 0 <= diversity_score <= 1

    @pytest.mark.unit
    async def test_preserve_top_results(
        self,
        basic_diversity_config: DiversityConfig,
        diversification_request: DiversificationRequest,
    ):
        """上位結果保持テスト"""
        diversity_service = SearchDiversityService(config=basic_diversity_config)

        # 上位1件を保持する設定
        diversification_request.preserve_top_results = 1

        with patch.object(
            diversity_service, "_diversify_with_mmr", new_callable=AsyncMock
        ) as mock_mmr:
            # preserve_top_results=1で最高スコアが自動保持されるので、残り2個だけ返す
            mock_mmr.return_value = [
                diversification_request.candidates[2],  # 多様化結果
                diversification_request.candidates[3],  # 多様化結果
            ]

            result = await diversity_service.diversify(diversification_request)

            assert result.success is True
            assert len(result.diversified_candidates) == 3
            # 保持された上位結果が含まれていることを確認
            assert len(result.diversified_candidates) == 3
            # 上位結果が保持されているかチェック（必ずしも最初とは限らない）
            preserved_ids = [c.id for c in result.diversified_candidates]
            assert "doc-1" in preserved_ids  # 最高スコアが保持される

    @pytest.mark.unit
    async def test_diversity_criteria_filtering(
        self,
        basic_diversity_config: DiversityConfig,
        sample_candidates: list[DiversityCandidate],
    ):
        """多様性基準フィルタリングテスト"""
        diversity_service = SearchDiversityService(config=basic_diversity_config)

        criteria = ["category", "author"]

        diversity_scores = diversity_service._calculate_diversity_scores(
            sample_candidates, criteria
        )

        assert len(diversity_scores) == len(sample_candidates)
        for _candidate_id, scores in diversity_scores.items():
            assert "category" in scores
            assert "author" in scores
            assert 0 <= scores["category"] <= 1
            assert 0 <= scores["author"] <= 1

    @pytest.mark.unit
    async def test_diversity_quality_metrics(
        self,
        basic_diversity_config: DiversityConfig,
        diversification_request: DiversificationRequest,
    ):
        """多様性品質メトリクステスト"""
        diversity_service = SearchDiversityService(config=basic_diversity_config)

        selected_candidates = diversification_request.candidates[:3]

        # 多様性メトリクス計算
        metrics = diversity_service._calculate_diversity_metrics(
            selected_candidates, diversification_request.candidates
        )

        assert "intra_list_diversity" in metrics
        assert "coverage_ratio" in metrics
        assert "novelty_score" in metrics
        assert "redundancy_score" in metrics

        # メトリクス値が適切な範囲内であることを確認
        assert 0 <= metrics["intra_list_diversity"] <= 1
        assert 0 <= metrics["coverage_ratio"] <= 1
        assert 0 <= metrics["novelty_score"] <= 1
        assert 0 <= metrics["redundancy_score"] <= 1

    @pytest.mark.unit
    async def test_diversification_caching(
        self,
        basic_diversity_config: DiversityConfig,
        diversification_request: DiversificationRequest,
    ):
        """多様化キャッシュテスト"""
        basic_diversity_config.enable_caching = True
        basic_diversity_config.cache_ttl = 3600
        diversity_service = SearchDiversityService(config=basic_diversity_config)

        with (
            patch.object(diversity_service, "_get_cache_key") as mock_cache_key,
            patch.object(
                diversity_service, "_get_from_cache", new_callable=AsyncMock
            ) as mock_get_cache,
            patch.object(
                diversity_service, "_set_cache", new_callable=AsyncMock
            ) as mock_set_cache,
            patch.object(
                diversity_service, "_diversify_with_mmr", new_callable=AsyncMock
            ) as mock_mmr,
        ):
            cache_key = "diversity_cache_key_123"
            mock_cache_key.return_value = cache_key
            mock_get_cache.return_value = None  # キャッシュなし
            mock_mmr.return_value = diversification_request.candidates[:3]

            # 初回実行
            result1 = await diversity_service.diversify(diversification_request)

            # キャッシュに保存されることを確認
            mock_set_cache.assert_called_once()

            # 2回目はキャッシュから取得
            cached_result = DiversificationResult(
                success=True,
                query=diversification_request.query,
                diversified_candidates=result1.diversified_candidates,
                diversification_time=0.00001,
                original_count=5,
                cache_hit=True,
            )
            mock_get_cache.return_value = cached_result

            result2 = await diversity_service.diversify(diversification_request)

            assert result2.cache_hit is True
            assert result2.diversification_time <= result1.diversification_time

    @pytest.mark.unit
    async def test_diversification_error_handling(
        self,
        basic_diversity_config: DiversityConfig,
        diversification_request: DiversificationRequest,
    ):
        """多様化エラーハンドリングテスト"""
        diversity_service = SearchDiversityService(config=basic_diversity_config)

        with patch.object(
            diversity_service, "_diversify_with_mmr", new_callable=AsyncMock
        ) as mock_mmr:
            # エラーをシミュレート
            mock_mmr.side_effect = Exception("Diversification failed")

            result = await diversity_service.diversify(diversification_request)

            assert result.success is False
<<<<<<< HEAD
            assert result.error_message and "Diversification failed" in result.error_message
=======
            assert (
                result.error_message
                and "Diversification failed" in result.error_message
            )
>>>>>>> 1672f2df
            assert result.diversified_candidates == []

    @pytest.mark.unit
    async def test_empty_candidates_handling(
        self,
        basic_diversity_config: DiversityConfig,
    ):
        """空候補処理テスト"""
        diversity_service = SearchDiversityService(config=basic_diversity_config)

        empty_request = DiversificationRequest(
            query="test query",
            candidates=[],
            max_results=5,
        )

        result = await diversity_service.diversify(empty_request)

        assert result.success is True
        assert len(result.diversified_candidates) == 0
        assert result.original_count == 0

    @pytest.mark.integration
    async def test_end_to_end_diversification(
        self,
        basic_diversity_config: DiversityConfig,
        diversification_request: DiversificationRequest,
    ):
        """End-to-End多様化テスト"""
        diversity_service = SearchDiversityService(config=basic_diversity_config)

        # 完全な多様化パイプラインのモック
        with (
            patch.object(
                diversity_service,
                "_calculate_similarity_matrix",
                new_callable=AsyncMock,
            ) as mock_similarity,
            patch.object(
                diversity_service, "_diversify_with_mmr", new_callable=AsyncMock
            ) as mock_mmr,
        ):
            # Setup mocks
            mock_similarity.return_value = np.random.random((5, 5))
            # preserve_top_results=1で最高スコアが自動で保持されるので、残り2個だけ返す
            mock_mmr.return_value = [
                diversification_request.candidates[2],  # 多様化結果1
                diversification_request.candidates[3],  # 多様化結果2
            ]

            # 多様化実行
            result = await diversity_service.diversify(diversification_request)

            # 結果検証
            assert result.success is True
            assert result.query == diversification_request.query
            assert len(result.diversified_candidates) == 3
            assert result.diversification_time > 0
            assert result.original_count == 5

            # 多様性が向上していることを確認
            original_categories = [
                c.metadata["category"] for c in diversification_request.candidates
            ]
            diversified_categories = [
                c.metadata["category"] for c in result.diversified_candidates
            ]

            # より多様なカテゴリが選ばれていることを確認
            assert len(set(diversified_categories)) >= len(set(original_categories[:3]))


class TestMMRDiversifier:
    """MMR多様化器のテストクラス"""

    @pytest.mark.unit
    def test_mmr_diversifier_initialization(self):
        """MMR多様化器初期化テスト"""
        config = DiversityConfig(
            algorithm=DiversificationAlgorithm.MMR,
            diversity_factor=0.6,
        )

        diversifier = MMRDiversifier(config)

        assert diversifier.config == config
        assert diversifier.diversity_factor == 0.6

    @pytest.mark.unit
    async def test_mmr_selection_algorithm(self):
        """MMR選択アルゴリズムテスト"""
        config = DiversityConfig()
        diversifier = MMRDiversifier(config)

        # サンプル候補と類似度行列
        candidates = [
            DiversityCandidate(
                id=f"doc-{i}",
                content=f"content {i}",
                title=f"title {i}",
                score=0.9 - i * 0.1,
                embedding=np.random.random(10),
            )
            for i in range(5)
        ]

        similarity_matrix = np.random.random((5, 5))
        np.fill_diagonal(similarity_matrix, 1.0)

        with patch.object(
            diversifier, "_calculate_similarity_matrix"
        ) as mock_similarity:
            mock_similarity.return_value = similarity_matrix

            selected = await diversifier.select(
                candidates, max_results=3, diversity_factor=0.5
            )

            assert len(selected) == 3
            assert selected[0].score >= selected[1].score  # 最初は最高スコア


class TestClusteringDiversifier:
    """クラスタリング多様化器のテストクラス"""

    @pytest.mark.unit
    def test_clustering_diversifier_initialization(self):
        """クラスタリング多様化器初期化テスト"""
        config = DiversityConfig(
            algorithm=DiversificationAlgorithm.CLUSTERING,
            cluster_count=4,
            clustering_method="kmeans",
        )

        diversifier = ClusteringDiversifier(config)

        assert diversifier.config == config
        assert diversifier.cluster_count == 4
        assert diversifier.clustering_method == "kmeans"

    @pytest.mark.unit
    async def test_kmeans_clustering(self):
        """K-meansクラスタリングテスト"""
        config = DiversityConfig()
        diversifier = ClusteringDiversifier(config)

        # 埋め込みベクトルを持つ候補
        candidates = [
            DiversityCandidate(
                id=f"doc-{i}",
                content=f"content {i}",
                title=f"title {i}",
                score=0.9,
                embedding=np.random.random(10),
            )
            for i in range(6)
        ]

        with patch.object(diversifier, "_perform_kmeans_clustering") as mock_kmeans:
            mock_kmeans.return_value = [0, 0, 1, 1, 2, 2]  # クラスタラベル

            clusters = await diversifier._perform_kmeans_clustering(candidates, k=3)

            assert len(set(clusters)) <= 3  # 最大3つのクラスタ


class TestTopicDiversifier:
    """トピック多様化器のテストクラス"""

    @pytest.mark.unit
    def test_topic_diversifier_initialization(self):
        """トピック多様化器初期化テスト"""
        config = DiversityConfig(
            algorithm=DiversificationAlgorithm.TOPIC_BASED,
            enable_topic_diversity=True,
            topic_weight=0.4,
        )

        diversifier = TopicDiversifier(config)

        assert diversifier.config == config
        assert diversifier.topic_weight == 0.4

    @pytest.mark.unit
    async def test_topic_extraction(self):
        """トピック抽出テスト"""
        config = DiversityConfig()
        diversifier = TopicDiversifier(config)

        _candidates = [
            DiversityCandidate(
                id="doc-1",
                content="machine learning algorithms",
                title="ML Guide",
                score=0.9,
                embedding=np.random.random(10),
                metadata={"topics": ["machine_learning", "algorithms"]},
            ),
        ]

        with patch.object(diversifier, "_extract_topics_from_content") as mock_extract:
            mock_extract.return_value = [
                "machine_learning",
                "algorithms",
                "neural_networks",
            ]

            topics = await diversifier._extract_topics_from_content(
                "machine learning algorithms"
            )

            assert len(topics) == 3
            assert "machine_learning" in topics


class TestTemporalDiversifier:
    """時系列多様化器のテストクラス"""

    @pytest.mark.unit
    def test_temporal_diversifier_initialization(self):
        """時系列多様化器初期化テスト"""
        config = DiversityConfig(
            algorithm=DiversificationAlgorithm.TEMPORAL,
            enable_temporal_diversity=True,
            temporal_window_days=30,
        )

        diversifier = TemporalDiversifier(config)

        assert diversifier.config == config
        assert diversifier.temporal_window_days == 30

    @pytest.mark.unit
    async def test_temporal_distribution(self):
        """時系列分散テスト"""
        config = DiversityConfig()
        diversifier = TemporalDiversifier(config)

        # 異なる日付の候補
        candidates = [
            DiversityCandidate(
                id=f"doc-{i}",
                content=f"content {i}",
                title=f"title {i}",
                score=0.9 - i * 0.1,
                embedding=np.random.random(10),
                metadata={"date": f"2024-01-{i+1:02d}"},
            )
            for i in range(5)
        ]

        selected = await diversifier.select_temporally_diverse(
            candidates, max_results=3, window_days=7
        )

        assert len(selected) <= 3
        # 時系列的に分散していることを確認
        dates = [c.metadata["date"] for c in selected]
        assert len(set(dates)) == len(selected)  # 重複する日付がない<|MERGE_RESOLUTION|>--- conflicted
+++ resolved
@@ -592,14 +592,10 @@
             result = await diversity_service.diversify(diversification_request)
 
             assert result.success is False
-<<<<<<< HEAD
-            assert result.error_message and "Diversification failed" in result.error_message
-=======
             assert (
                 result.error_message
                 and "Diversification failed" in result.error_message
             )
->>>>>>> 1672f2df
             assert result.diversified_candidates == []
 
     @pytest.mark.unit
